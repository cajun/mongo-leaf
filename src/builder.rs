--- conflicted
+++ resolved
@@ -4,10 +4,7 @@
     uri::{Uri, Uric},
 };
 use rand::prelude::*;
-<<<<<<< HEAD
 use std::env;
-=======
->>>>>>> c4ad6c89
 
 #[derive(Debug)]
 pub struct Builder {
